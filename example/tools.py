"""Tools that preprocess the data."""
import open3d as o3d
import os
import numpy as np
import copy


def estimate_floor(original_pcd):
    """Estimate the floor plane of the scene using RANSAC."""
    origin = o3d.geometry.TriangleMesh.create_coordinate_frame(size=0.5)

    # Segment the largest plane using RANSAC
    plane_model, inliers = original_pcd.segment_plane(distance_threshold=0.01,
                                                      ransac_n=3,
                                                      num_iterations=1000)
    [a, b, c, d] = plane_model
    print(f"Plane equation: {a:.2f}x + {b:.2f}y + {c:.2f}z + {d:.2f} = 0")

    # Create a point cloud for inliers (points that belong to the plane)
    inlier_cloud = original_pcd.select_by_index(inliers)
    inlier_cloud.paint_uniform_color([1.0, 0, 0])  # Paint the inliers in red

    # Create a point cloud for outliers (points that don"t belong to the plane)
    outlier_cloud = original_pcd.select_by_index(inliers, invert=True)
    # Compute the centroid of the inlier points
    centroid = np.mean(np.asarray(inlier_cloud.points), axis=0)

    # Visualize inliers and outliers
    # o3d.visualization.draw_geometries([outlier_cloud, origin, inlier_cloud])

    # Compute the normal of the plane
    # The plane equation is ax + by + cz + d = 0
    # So, the normal of the plane is the vector [a, b, c]
    normal = np.array(plane_model[:3])
    # Make sure the normal is pointing downwards. If not, reverse it
    if normal[2] > 0:
        normal *= -1

    # Compute the rotation matrix using the plane normal
    z_axis = normal
    x_axis = np.array([1, 0, 0]) if np.allclose(normal, [0, 1, 0]) else np.cross([0, 1, 0], z_axis)
    x_axis = x_axis / np.linalg.norm(x_axis)
    y_axis = np.cross(z_axis, x_axis)
    rotation_matrix = np.column_stack([x_axis, y_axis, z_axis])

    # Transform the point cloud
    # pcd.translate(-centroid)
    # pcd.rotate(np.linalg.inv(rotation_matrix), center=(0, 0, 0))

    transform_t = np.eye(4, dtype=np.float32)
    transform_t[:3, 3] = -centroid
    transform_r = np.eye(4, dtype=np.float32)
    transform_r[:3, :3] = np.linalg.inv(rotation_matrix)
    transform = np.matmul(transform_r, transform_t)
    tranform_pcd = copy.deepcopy(original_pcd)
    tranform_pcd.transform(transform)

    # Visualize the transformed point cloud and origin
    # o3d.visualization.draw_geometries([pcd, origin])
    return transform, tranform_pcd


def convert_ply2pcd(ply_path, pcd_path):
    """Convert .ply to .pcd."""
    pcd = o3d.io.read_point_cloud(ply_path)
    o3d.io.write_point_cloud(pcd_path, pcd)
    return pcd


<<<<<<< HEAD
if __name__ == "__main__":
    root_dir = os.path.join(os.path.dirname(__file__), "..")
    scene_name = "cus_scene0001_00"  # "scene0645_00", "cus_scene0001_00"
    demo_ply_file = os.path.join(root_dir, "test_data", scene_name, f"{scene_name}_vh_clean_2.ply")
    demo_pcd_file = os.path.join(root_dir, "test_data", scene_name, "scan-00.pcd")  # fit with OVIR-3D format
    # convert_ply2pcd(demo_ply_file, demo_pcd_file)

    # load pcd
    pcd = o3d.io.read_point_cloud(demo_ply_file)
=======
def compute_aligned_T(pcd):
    """Compute the aligned transform, which is center at scene, with z-axis pointing up."""
>>>>>>> 8581e1d3

    obb = pcd.get_minimal_oriented_bounding_box()
    obb.color = (1, 0, 0)

    # compute floor
    floor_T, _ = estimate_floor(pcd)

    aligned_T = np.eye(4, dtype=np.float32)
    aligned_T[:3, :3] = obb.R
    aligned_T[:3, 3] = obb.center

    # select the new-z-axis, which is closest to floor z-axis
    axis_dist = np.inf
    for axis in [aligned_T[:3, 0], aligned_T[:3, 1], aligned_T[:3, 2]]:
        dist = np.linalg.norm(np.cross(axis, floor_T[:3, 2]))
        if dist < axis_dist:
            axis_dist = dist
            new_z_axis = axis
    # flip the new-z-axis if it is not pointing downwards
    if new_z_axis.dot(floor_T[:3, 2]) > 0:
        new_z_axis = -new_z_axis
    # select the new-x-axis, which is closest to floor x-axis
    axis_dist = np.inf
    for axis in [aligned_T[:3, 0], aligned_T[:3, 1], aligned_T[:3, 2]]:
        dist = np.linalg.norm(np.cross(axis, floor_T[:3, 0]))
        if dist < axis_dist:
            axis_dist = dist
            new_x_axis = axis
    # compute the new-y-axis
    new_y_axis = np.cross(new_z_axis, new_x_axis)
    new_y_axis = new_y_axis / np.linalg.norm(new_y_axis)
    # compute the new transform
    new_aligned_T = np.eye(4, dtype=np.float32)
    new_aligned_T[:3, 0] = new_x_axis
    new_aligned_T[:3, 1] = new_y_axis
    new_aligned_T[:3, 2] = new_z_axis

    floor_offset = (floor_T[:3, 3] - obb.center).dot(new_z_axis)
    new_aligned_T[:3, 3] = obb.center + floor_offset * new_z_axis

    return new_aligned_T, floor_T, obb


if __name__ == "__main__":
    root_dir = os.path.join(os.path.dirname(__file__), "..")
    scene_name = "scene0645_00"  # "scene0645_00", "cus_scene0001_00"
    demo_ply_file = os.path.join(root_dir, "test_data", scene_name, f"{scene_name}_vh_clean_2.ply")
    demo_pcd_file = os.path.join(root_dir, "test_data", scene_name, "scan-00.pcd")  # fit with OVIR-3D format

    # # load pcd
    # pcd = o3d.io.read_point_cloud(demo_ply_file)

    # new_aligned_T, floor_T, obb = compute_aligned_T(pcd)

    # vis_list = [pcd, obb]
    # aligned_origin = o3d.geometry.TriangleMesh.create_coordinate_frame(size=1.0)
    # aligned_origin.transform(new_aligned_T)
    # vis_list.append(aligned_origin)

    # floor_origin = o3d.geometry.TriangleMesh.create_coordinate_frame(size=1.0)
    # floor_origin.transform(floor_T)
    # vis_list.append(floor_origin)

    # origin = o3d.geometry.TriangleMesh.create_coordinate_frame(size=1.0)
    # vis_list.append(origin)
    # o3d.visualization.draw_geometries(vis_list)

    # # save axis_alignment.txt
    # np.savetxt(os.path.join(root_dir, "test_data", scene_name, "axis_alignment.txt"), np.linalg.inv(new_aligned_T))

    # read ply & render
    pcd = o3d.io.read_triangle_mesh(demo_ply_file)
    o3d.visualization.draw_geometries([pcd])<|MERGE_RESOLUTION|>--- conflicted
+++ resolved
@@ -67,20 +67,8 @@
     return pcd
 
 
-<<<<<<< HEAD
-if __name__ == "__main__":
-    root_dir = os.path.join(os.path.dirname(__file__), "..")
-    scene_name = "cus_scene0001_00"  # "scene0645_00", "cus_scene0001_00"
-    demo_ply_file = os.path.join(root_dir, "test_data", scene_name, f"{scene_name}_vh_clean_2.ply")
-    demo_pcd_file = os.path.join(root_dir, "test_data", scene_name, "scan-00.pcd")  # fit with OVIR-3D format
-    # convert_ply2pcd(demo_ply_file, demo_pcd_file)
-
-    # load pcd
-    pcd = o3d.io.read_point_cloud(demo_ply_file)
-=======
 def compute_aligned_T(pcd):
     """Compute the aligned transform, which is center at scene, with z-axis pointing up."""
->>>>>>> 8581e1d3
 
     obb = pcd.get_minimal_oriented_bounding_box()
     obb.color = (1, 0, 0)
